illumina_bam=$1
illumina_bai=$2
<<<<<<< HEAD
gatk_jar=$3
ref_fasta=$4
ref_index=$5
prefix=$6
filter_short_contigs=$7
run_breakdancer=$8
run_breakseq=$9
run_manta=${10}
run_cnvnator=${11}
run_lumpy=${12}
run_delly_deletion=${13}
run_delly_insertion=${14}
run_delly_inversion=${15}
run_delly_duplication=${16}
run_genotype_candidates=${17}
run_atlas=${18}
run_stats=${19}
run_svviz=${20}
svviz_only_validated_candidates=${21}
dnanexus=${22}
=======
ref_fasta=$3
ref_index=$4
prefix=$5
filter_short_contigs=$6
run_breakdancer=$7
run_breakseq=$8
run_manta=$9
run_cnvnator=${10}
run_lumpy=${11}
run_delly_deletion=${12}
run_delly_insertion=${13}
run_delly_inversion=${14}
run_delly_duplication=${15}
run_genotype_candidates=${16}
run_atlas=${17}
run_stats=${18}
run_svviz=${19}
svviz_only_validated_candidates=${20}
dnanexus=${21}
>>>>>>> cc10949a

if [[ ! -f "${illumina_bam}" ]] || [[ ! -f "${ref_fasta}" ]]; then
    if [[ "$dnanexus" == "True" ]]; then
        dx-jobutil-report-error "ERROR: An invalid (nonexistent) input file has been specified."
    else
        echo "ERROR: An invalid (nonexistent) input file has been specified."
        exit 1
    fi
fi

cp "${ref_fasta}" ref.fa
cp "${ref_index}" ref.fa.fai

if [[ "$run_breakdancer" == "False" ]] && [[ "$run_breakseq" == "False" ]] && [[ "$run_manta" == "False" ]] && [[ "$run_cnvnator" == "False" ]] && [[ "$run_lumpy" == "False" ]] && [[ "$run_delly_deletion" == "False" ]] && [[ "$run_delly_insertion" == "False" ]] && [[ "$run_delly_inversion" == "False" ]] && [[ "$run_delly_duplication" == "False" ]] && [[ "$run_atlas" == "False" ]]; then
    echo "WARNING: Did not detect any variant calling modules requested by the user through command-line flags."
    echo "Running with default SV modules: Breakdancer, Breakseq, Manta, CNVnator, Lumpy, and Delly Deletion"
    run_breakdancer="True"
    run_breakseq="True"
    run_manta="True"
    run_cnvnator="True"
    run_lumpy="True"
    run_delly_deletion="True"
fi


<<<<<<< HEAD
if [[ "$ref_index" == "None" ]]; then
    samtools faidx ref.fa &
=======
if [[ "$run_breakdancer" != "True" ]] && [[ "$run_breakseq" != "True" ]] && [[ "$run_manta" != "True" ]] && [[ "$run_cnvnator" != "True" ]] && [[ "$run_lumpy" != "True" ]] && [[ "$run_delly_deletion" != "True" ]] && [[ "$run_delly_insertion" != "True" ]] && [[ "$run_delly_inversion" != "True" ]] && [[ "$run_delly_duplication" != "True" ]]; then
    echo "WARNING: Did not detect any SV modules requested by the user through command-line flags."
    echo "Running with default SV modules: Breakdancer, Breakseq, Manta, CNVnator, Lumpy, and Delly Deletion"
    run_breakdancer="True"
    run_breakseq="True"
    run_manta="True"
    run_cnvnator="True"
    run_lumpy="True"
    run_delly_deletion="True"
fi

if [[ "$ref_index" == "None" ]]; then
    samtools faidx ref.fa &
else
    cp "${ref_index}" ref.fa.fai
>>>>>>> cc10949a
fi

ref_genome=$(python /home/dnanexus/get_reference.py)
lumpy_exclude_string=""
if [[ "$ref_genome" == "b37" ]]; then
    lumpy_exclude_string="-x b37.bed"
elif [[ "$ref_genome" == "hg19" ]]; then
    lumpy_exclude_string="-x hg19.bed"
else
    lumpy_exclude_string="-x hg38.bed"
fi

lumpy_scripts="/home/dnanexus/lumpy-sv/scripts"

# Get extension and threads
extn=${illumina_bam##*.}
threads="$(nproc)"
threads=$((threads - 3))

echo "Set up and index BAM/CRAM"

# # Allow for CRAM files
if [[ "$extn" == "cram" ]] || [[ "$extn" == "CRAM" ]]; then
    echo "CRAM file input"
    mkfifo tmp_input.bam
    samtools view "${illumina_bam}" -bh -@ "$threads" -T ref.fa -o - | tee tmp_input.bam > input.bam & 
    samtools index tmp_input.bam
    wait
    cp tmp_input.bam.bai input.bam.bai
    rm tmp_input.bam
elif [[ "$illumina_bai" == "None" ]]; then
    echo "BAM file input, no index exists"
    cp "${illumina_bam}" input.bam
    samtools index input.bam
else
    echo "BAM file input, index exists"
    cp "${illumina_bam}" input.bam
    cp "${illumina_bai}" input.bam.bai
fi

wait

echo "Generate contigs"

samtools view -H input.bam | python /getContigs.py "$filter_short_contigs" > contigs

mkdir -p /home/dnanexus/out/log_files/

<<<<<<< HEAD
# Frontloading IndelRealigner
if [[ "$run_atlas" == "True" ]]; then
    echo "Creating fasta dict file"
    java -jar CreateSequenceDictionary.jar REFERENCE=ref.fa OUTPUT=ref.dict 1> /home/dnanexus/out/log_files/picard_dict.stdout.log 2> /home/dnanexus/out/log_files/picard_dict.stderr.log
    
    echo "Running RealignerTargetCreator"
    java -Xmx8G -jar "${gatk_jar}" -nt $(nproc) -T RealignerTargetCreator -R ref.fa -I input.bam -o realign.intervals -known Homo_sapiens_assembly38.dbsnp138.vcf.gz -known Homo_sapiens_assembly38.known_indels.vcf.gz -known Mills_and_1000G_gold_standard.indels.hg38.vcf.gz 1> /home/dnanexus/out/log_files/realigner_target_creator.stdout.log 2> /home/dnanexus/out/log_files/realigner_target_creator.stderr.log
fi

if [[ "$run_stats" == "True" ]]; then
    verifyBamID --vcf maf.0.vcf --bam indel_realigned.bam --out "${prefix}".chr1-8 --ignoreRG 1> /home/dnanexus/out/log_files/verify.0.stout.log 2> /home/dnanexus/out/log_files/verify.0.stderr.log &
    verifyBamID --vcf maf.1.vcf --bam indel_realigned.bam --out "${prefix}".chr9-15 --ignoreRG 1> /home/dnanexus/out/log_files/verify.1.stout.log 2> /home/dnanexus/out/log_files/verify.1.stderr.log &
    verifyBamID --vcf maf.2.vcf --bam indel_realigned.bam --out "${prefix}".chr16-Y --ignoreRG 1> /home/dnanexus/out/log_files/verify.2.stout.log 2> /home/dnanexus/out/log_files/verify.2.stderr.log &

    echo "Running alignstats"
    alignstats -v -p -i input.bam -o "${prefix}".AlignStatsReport.txt -r GRCh38_full_analysis_set_plus_decoy_hla.bed -t HG38_lom_vcrome2.1_with_PKv2.bed -m GRCh38_1000Genomes_N_regions.bed 1> /home/dnanexus/out/log_files/alignstats.stdout.log 2> /home/dnanexus/out/log_files/alignstats.stderr.log &
    samtools flagstat input.bam > "${prefix}".flagstats &
fi

=======
>>>>>>> cc10949a
if [[ "$run_breakseq" == "True" || "$run_manta" == "True" ]]; then
    echo "Launching jobs that cannot be parallelized by contig"
fi

# JOBS THAT CANNOT BE PARALLELIZED BY CONTIG
# BREAKSEQ2
if [[ "$run_breakseq" == "True" ]]; then
    echo "BreakSeq"
    bplib="/breakseq2_bplib_20150129/breakseq2_bplib_20150129.gff"
    work="breakseq2"
    timeout 6h ./breakseq2-2.2/scripts/run_breakseq2.py --reference ref.fa \
        --bams input.bam --work "$work" \
        --bwa /usr/local/bin/bwa --samtools /usr/local/bin/samtools \
        --bplib_gff "$bplib" \
        --nthreads "$(nproc)" --bplib_gff "$bplib" \
        --sample "$prefix" 1> /home/dnanexus/out/log_files/breakseq.stdout.log 2> /home/dnanexus/out/log_files/breakseq.stderr.log &
fi

# MANTA
if [[ "$run_manta" == "True" ]]; then
    echo "Manta"
    timeout 6h runManta 1> /home/dnanexus/out/log_files/manta.stdout.log 2> /home/dnanexus/out/log_files/manta.stderr.log &
fi

# PREPARE FOR BREAKDANCER
if [[ "$run_breakdancer" == "True" ]]; then
    timeout 2h /breakdancer/cpp/bam2cfg -o breakdancer.cfg input.bam
fi

concat_breakdancer_cmd=
concat_cnvnator_cmd=

count=0
delly_deletion_concat=""
delly_inversion_concat=""
delly_duplication_concat=""
delly_insertion_concat=""
lumpy_merge_command=""

if [[ $(nproc) -eq 36 ]]; then
    thread_limit=48
elif [[ $(nproc) -eq 32 ]]; then
    thread_limit=44
elif [[ $(nproc) -eq 16 ]]; then
    thread_limit=22
else
    thread_limit=$(nproc)
fi

if [[ "$run_delly_deletion" == "True" ]] || [[ "$run_delly_insertion" == "True" ]] || [[ "$run_delly_inversion" == "True" ]] || [[ "$run_delly_duplication" == "True" ]]; then
   run_delly="True"
fi

i=0
# Process management for launching jobs
if [[ "$run_cnvnator" == "True" ]] || [[ "$run_delly" == "True" ]] || [[ "$run_breakdancer" == "True" ]] || [[ "$run_lumpy" == "True" ]]; then
    echo "Launching jobs parallelized by contig"
    while read contig; do
        if [[ $(samtools view input.bam "$contig" | head -n 20 | wc -l) -ge 10 ]]; then
            count=$((count + 1))
            if [[ "$run_breakdancer" == "True" ]]; then
                echo "Running Breakdancer for contig $contig"
                timeout 4h /breakdancer/cpp/breakdancer-max breakdancer.cfg input.bam -o "${contig}" > breakdancer-"$count".ctx &
                concat_breakdancer_cmd="$concat_breakdancer_cmd breakdancer-$count.ctx"
            fi

            if [[ "$run_cnvnator" == "True" ]]; then
                echo "Running CNVnator for contig $contig"
                runCNVnator "$contig" "$count" &
                concat_cnvnator_cmd="$concat_cnvnator_cmd output.cnvnator_calls-$count"
            fi

            if [[ "$run_atlas" == "True" ]]; then
                ./run_realign_atlas.sh input.bam ref.fa "${gatk_jar}" "${prefix}" "${contig}" &
            fi

            echo "Running sambamba view"
            timeout 2h sambamba view -h -f bam -t $(nproc) input.bam "${contig}" > chr.$count.bam
            echo "Running sambamba index"
            sambamba index -t $(nproc) chr.$count.bam 

            if [[ "$run_delly_deletion" == "True" ]]; then  
                echo "Running Delly (deletions) for contig $contig"
                timeout 6h delly -t DEL -o $count.delly.deletion.vcf -g ref.fa chr.$count.bam & 
                delly_deletion_concat="$delly_deletion_concat $count.delly.deletion.vcf"
            fi

            if [[ "$run_delly_inversion" == "True" ]]; then 
                echo "Running Delly (inversions) for contig $contig"
                timeout 6h delly -t INV -o $count.delly.inversion.vcf -g ref.fa chr.$count.bam &
                delly_inversion_concat="$delly_inversion_concat $count.delly.inversion.vcf"
            fi

            if [[ "$run_delly_duplication" == "True" ]]; then 
                echo "Running Delly (duplications) for contig $contig"
                timeout 6h delly -t DUP -o $count.delly.duplication.vcf -g ref.fa chr.$count.bam &
                delly_duplication_concat="$delly_duplication_concat $count.delly.duplication.vcf"
            fi

            if [[ "$run_delly_insertion" == "True" ]]; then 
                echo "Running Delly (insertions) for contig $contig"
                timeout 6h delly -t INS -o $count.delly.insertion.vcf -g ref.fa chr.$count.bam &
                delly_insertion_concat="$delly_insertion_concat $count.delly.insertion.vcf"
            fi
            
            if [[ "$run_lumpy" == "True" ]]; then
                echo "Running Lumpy for contig $contig"
                timeout 6h ./lumpy-sv/bin/lumpyexpress -B chr.$count.bam -o lumpy.$count.vcf $lumpy_exclude_string -k &
                lumpy_merge_command="$lumpy_merge_command lumpy.$count.vcf"
            fi

            breakdancer_processes=$(top -n 1 -b -d 10 | grep -c breakdancer)
            cnvnator_processes=$(top -n 1 -b -d 10 | grep -c cnvnator)
            sambamba_processes=$(top -n 1 -b -d 10 | grep -c sambamba)
            manta_processes=$(top -n 1 -b -d 10 | grep -c manta)
            breakseq_processes=$(top -n 1 -b -d 10 | grep -c breakseq)
            delly_processes=$(top -n 1 -b -d 10 | grep -c delly)
            lumpy_processes=$(top -n 1 -b -d 10 | grep -c lumpy)
            atlas_processes=$(top -n 1 -b -d 10 | grep -c atlas)
            indel_realigner_processes=$(top -n 1 -b -d 10 | grep -c java)
            active_threads=$(python /getThreads.py "$breakdancer_processes" "$cnvnator_processes" "$sambamba_processes" "$manta_processes" "$breakseq_processes" "$delly_processes" "$lumpy_processes" "$atlas_processes" "$indel_realigner_processes")
            
            while [[ $active_threads -ge $(nproc) ]]; do
                echo "Waiting for 60 seconds"
                breakdancer_processes=$(top -n 1 -b -d 10 | grep -c breakdancer)
                cnvnator_processes=$(top -n 1 -b -d 10 | grep -c cnvnator)
                sambamba_processes=$(top -n 1 -b -d 10 | grep -c sambamba)
                manta_processes=$(top -n 1 -b -d 10 | grep -c manta)
                breakseq_processes=$(top -n 1 -b -d 10 | grep -c breakseq)
                delly_processes=$(top -n 1 -b -d 10 | grep -c delly)
                lumpy_processes=$(top -n 1 -b -d 10 | grep -c lumpy)
                atlas_processes=$(top -n 1 -b -d 10 | grep -c atlas)
                indel_realigner_processes=$(top -n 1 -b -d 10 | grep -c java)
                active_threads=$(python /getThreads.py "$breakdancer_processes" "$cnvnator_processes" "$sambamba_processes" "$manta_processes" "$breakseq_processes" "$delly_processes" "$lumpy_processes" "$atlas_processes" "$indel_realigner_processes")
                sleep 60
            done
        fi
<<<<<<< HEAD

        ((i++))
    done < contigs
fi

=======
    done < contigs
fi

wait

>>>>>>> cc10949a
# Only install SVTyper if necessary
if [[ "$run_genotype_candidates" == "True" ]]; then
    pip install git+https://github.com/hall-lab/svtyper.git -q &
fi

echo "Converting results to VCF format"
mkdir -p /home/dnanexus/out/sv_caller_results/

(if [[ "$run_lumpy" == "True" ]]; then
    echo "Convert Lumpy results to VCF format"
    python /convertHeader.py "$prefix" "$lumpy_merge_command" | vcf-sort -c | uniq > lumpy.vcf

    if [[ -f lumpy.vcf ]]; then
        cp lumpy.vcf /home/dnanexus/out/sv_caller_results/"$prefix".lumpy.vcf

        python /vcf2bedpe.py -i lumpy.vcf -o lumpy.gff
        python /Lumpy2merge.py lumpy.gff "$prefix" 1.0
    else
        echo "No outputs of Lumpy found. Continuing."
    fi
fi) &

(if [[ "$run_manta" == "True" ]]; then
    echo "Convert Manta results to VCF format"
    if [[ ! -f manta/results/variants/diploidSV.vcf.gz && ! -f manta/results/stats/alignmentStatsSummary.txt ]]; then
        echo "No outputs of Manta found. Continuing."
    else  
        cp manta/results/variants/diploidSV.vcf.gz /home/dnanexus/out/sv_caller_results/"$prefix".manta.diploidSV.vcf.gz
        mv manta/results/variants/diploidSV.vcf.gz .
        gunzip diploidSV.vcf.gz
        python /Manta2merge.py 1.0 diploidSV.vcf "$prefix"
        cp manta/results/stats/alignmentStatsSummary.txt /home/dnanexus/out/sv_caller_results/"$prefix".manta.alignmentStatsSummary.txt
    fi

fi) &

(if [[ "$run_breakdancer" == "True" ]] && [[ -n "$concat_breakdancer_cmd" ]]; then
    echo "Convert Breakdancer results to VCF format"
    # cat contents of each file into output file: lack of quotes intentional
    cat $concat_breakdancer_cmd > breakdancer.output

    if [[ -f breakdancer.output ]]; then
        cp breakdancer.output /home/dnanexus/out/sv_caller_results/"$prefix".breakdancer.ctx

        python /BreakDancer2Merge.py 1.0 breakdancer.output "$prefix"

        python /convert_breakdancer_vcf.py < breakdancer.output > breakdancer.vcf
        cp breakdancer.vcf /home/dnanexus/out/sv_caller_results/"$prefix".breakdancer.vcf
    else
        echo "No outputs of Breakdancer found. Continuing."
    fi
fi) &

(if [[ "$run_cnvnator" == "True" ]] && [[ -n "$concat_cnvnator_cmd" ]]; then
    echo "Convert CNVnator results to VCF format"
    # cat contents of each file into output file: lack of quotes intentional
    cat $concat_cnvnator_cmd > cnvnator.output

    if [[ -f cnvnator.output ]]; then
        perl /usr/utils/cnvnator2VCF.pl cnvnator.output > cnvnator.vcf

        cp cnvnator.vcf /home/dnanexus/out/sv_caller_results/"$prefix".cnvnator.vcf
        cp cnvnator.output /home/dnanexus/out/sv_caller_results/"$prefix".cnvnator.output
    else
        echo "No outputs of CNVnator found. Continuing."
    fi
fi) &

(if [[ "$run_breakseq" == "True" ]]; then
    echo "Convert Breakseq results to VCF format"
    if [[ -z $(find "$work" -name "*.log") ]]; then
        echo "No Breakseq log files found."
    else
        cd "$work" || return
        find ./*.log | tar -zcvf log.tar.gz -T -
        rm -rf ./*.log
        mv log.tar.gz /home/dnanexus/out/log_files/breakseq.log.tar.gz
        cd /home/dnanexus || return
    fi

    if [[ ! -f breakseq2/breakseq_genotyped.gff && ! -f breakseq2/breakseq.vcf.gz && ! -f breakseq2/final.bam ]]; then
        echo "No outputs of Breakseq found. Continuing."
    else
        mv breakseq2/breakseq.vcf.gz .
        gunzip breakseq.vcf.gz

        cp breakseq2/breakseq_genotyped.gff /home/dnanexus/out/sv_caller_results/"$prefix".breakseq.gff
        cp breakseq.vcf /home/dnanexus/out/sv_caller_results/"$prefix".breakseq.vcf
        cp breakseq2/final.bam /home/dnanexus/out/sv_caller_results/"$prefix".breakseq.bam
    fi
fi) &

(if [[ "$run_delly_deletion" == "True" ]]; then 
    echo "Convert Delly deletion results to VCF format"
    python /convertHeader.py "$prefix" "$delly_deletion_concat" | vcf-sort -c | uniq > delly.deletion.vcf

    if [[ -f delly.deletion.vcf ]]; then
        cp delly.deletion.vcf /home/dnanexus/out/sv_caller_results/"$prefix".delly.deletion.vcf
    else
        echo "No Delly deletion results found. Continuing."
    fi
fi) &

(if [[ "$run_delly_inversion" == "True" ]]; then
    echo "Convert Delly inversion results to VCF format"
    python /convertHeader.py "$prefix" "$delly_inversion_concat" | vcf-sort -c | uniq > delly.inversion.vcf

    if [[ -f delly.inversion.vcf ]]; then
        cp delly.inversion.vcf /home/dnanexus/out/sv_caller_results/"$prefix".delly.inversion.vcf
    else
        echo "No Delly inversion results found. Continuing."
    fi
fi) &

(if [[ "$run_delly_duplication" == "True" ]]; then
    echo "Convert Delly duplication results to VCF format"
    python /convertHeader.py "$prefix" "$delly_duplication_concat" | vcf-sort -c | uniq > delly.duplication.vcf

    if [[ -f delly.duplication.vcf ]]; then
        cp delly.duplication.vcf /home/dnanexus/out/sv_caller_results/"$prefix".delly.duplication.vcf
    else
        echo "No Delly duplication results found. Continuing."
    fi
fi) &

(if [[ "$run_delly_insertion" == "True" ]]; then
    echo "Convert Delly insertion results to VCF format"
    python /convertHeader.py "$prefix" "$delly_insertion_concat" | vcf-sort -c | uniq > delly.insertion.vcf

    if [[ -f delly.insertion.vcf ]]; then
        cp delly.insertion.vcf /home/dnanexus/out/sv_caller_results/"$prefix".delly.insertion.vcf
    else
        echo "No Delly insertion results found. Continuing."
    fi
fi) &

set -e
# Verify that there are VCF files available
if [[ -z $(find . -name "*.vcf") ]]; then
    if [[ "$dnanexus" == "True" ]]; then
        dx-jobutil-report-error "ERROR: SVTyper requested, but candidate VCF files required to genotype. No VCF files found."
    else
        echo "ERROR: SVTyper requested, but candidate VCF files required to genotype. No VCF files found."
        exit 1
    fi
fi
set +e

# Run SVtyper and SVviz
if [[ "$run_genotype_candidates" == "True" ]]; then
    echo "Running SVTyper"
    # SVviz and BreakSeq have mutually exclusive versions of pysam required, so
    # SVviz is only installed later and if necessary
    if [[ "$run_svviz" == "True" ]]; then
        pip install svviz -q &
    fi

    mkdir -p /home/dnanexus/out/svtyped_vcfs/

    i=0
    # Breakdancer
    if [[ "$run_breakdancer" == "True" ]]; then
        echo "Running SVTyper on Breakdancer outputs"
        mkdir /home/dnanexus/svtype_breakdancer
        if [[ -f /home/dnanexus/breakdancer.vcf ]]; then
            bash ./parallelize_svtyper.sh /home/dnanexus/breakdancer.vcf svtype_breakdancer /home/dnanexus/"${prefix}".breakdancer.svtyped.vcf input.bam
        else
            "No Breakdancer VCF file found. Continuing."
        fi
    fi

    # Breakseq
    if [[ "$run_breakseq" == "True" ]]; then
        echo "Running SVTyper on BreakSeq outputs"
        mkdir /home/dnanexus/svtype_breakseq
        if [[ -f /home/dnanexus/breakseq.vcf ]]; then
            bash ./parallelize_svtyper.sh /home/dnanexus/breakseq.vcf svtype_breakseq /home/dnanexus/"${prefix}".breakseq.svtyped.vcf input.bam
        else
            echo "No BreakSeq VCF file found. Continuing."
        fi
    fi

    # CNVnator
    if [[ "$run_cnvnator" == "True" ]]; then
        echo "Running SVTyper on CNVnator outputs"
        mkdir /home/dnanexus/svtype_cnvnator
        if [[ -f /home/dnanexus/cnvnator.vcf ]]; then
            cat cnvnator.vcf | python /get_uncalled_cnvnator.py | python /add_ciend.py 1000 > /home/dnanexus/cnvnator.ci.vcf
            bash ./parallelize_svtyper.sh /home/dnanexus/cnvnator.vcf svtype_cnvnator "${prefix}".cnvnator.svtyped.vcf input.bam
        else
            echo "No CNVnator VCF file found. Continuing."
        fi
    fi

    # Delly
    if [[ "$run_delly" == "True" ]]; then
        echo "Running SVTyper on Delly outputs"
        if [[ -z $(find . -name "delly*vcf") ]]; then
            echo "No Delly VCF file found. Continuing."
        else
            for item in delly*vcf; do
                mkdir /home/dnanexus/svtype_delly_"$i"
                bash ./parallelize_svtyper.sh /home/dnanexus/"${item}" svtype_delly_"$i" /home/dnanexus/delly.svtyper."$i".vcf input.bam
                i=$((i + 1))
            done

            grep \# delly.svtyper.0.vcf > "${prefix}".delly.svtyped.vcf

            for item in delly.svtyper*.vcf; do
                grep -v \# "$item" >> "${prefix}".delly.svtyped.vcf
            done
        fi
    fi

    # Lumpy
    if [[ "$run_lumpy" == "True" ]]; then
        echo "Running SVTyper on Lumpy outputs"
        mkdir /home/dnanexus/svtype_lumpy
        if [[ -f /home/dnanexus/lumpy.vcf ]]; then
            bash ./parallelize_svtyper.sh /home/dnanexus/lumpy.vcf svtype_lumpy /home/dnanexus/"${prefix}".lumpy.svtyped.vcf input.bam
        else
            echo "No Lumpy VCF file found. Continuing."
        fi
    fi

    # Manta
    if [[ "$run_manta" == "True" ]]; then
        echo "Running SVTyper on Manta outputs"
        if [[ -f diploidSV.vcf ]]; then
            mv diploidSV.vcf /home/dnanexus/"${prefix}".manta.svtyped.vcf
            echo /home/dnanexus/"${prefix}".manta.svtyped.vcf >> survivor_inputs
        else
            echo "No Manta VCF file found. Continuing."
        fi
    fi

    wait

    # Prepare inputs for SURVIVOR
    echo "Preparing inputs for SURVIVOR"
    for item in *svtyped.vcf; do
        python /adjust_svtyper_genotypes.py "${item}" | vcf-sort -c > adjusted.vcf
        mv adjusted.vcf "${item}"
        echo "${item}" >> survivor_inputs
    done

    # Prepare SVtyped VCFs for upload
    for item in *svtyped.vcf; do
        cp "${item}" /home/dnanexus/out/svtyped_vcfs/$item
    done

    # Run SURVIVOR
    echo "Running SURVIVOR"
    survivor merge survivor_inputs 1000 1 1 0 0 10 survivor.output.vcf

    # Prepare SURVIVOR outputs for upload
    cat survivor.output.vcf | vcf-sort -c > survivor_sorted.vcf
    python /combine_combined.py survivor_sorted.vcf "${prefix}" survivor_inputs /all.phred.txt | python /correct_max_position.py > /home/dnanexus/out/"${prefix}".combined.genotyped.vcf

    # Run svviz
    if [[ "$run_svviz" == "True" ]]; then
        echo "Running svviz"
        mkdir svviz_outputs

        grep \# survivor_sorted.vcf > header.txt

        if [[ "$svviz_only_validated_candidates" == "True" ]]; then
            echo "Only visualizing validated candidates"
            grep -v \# survivor_sorted.vcf | grep -E -h "0/1|1/1" > vcf_entries.vcf
        else
            grep -v \# survivor_sorted.vcf > vcf_entries.vcf
        fi

        vcf_entries=$(wc -l < vcf_entries.vcf | tr -d ' ')

        # Verify that there are VCF entries available to visualize
        if [[ $vcf_entries == 0 ]]; then
            # not throwing an error
            echo "No entries in the VCF to visualize. Not running svviz."
        else
            split --lines=1000 vcf_entries.vcf small_vcf.
            count=0

            for item in small_vcf*; do
                cat header.txt $item > survivor_split.${count}.vcf
                echo "timeout -k 100 5m svviz --pair-min-mapq 30 --max-deletion-size 5000 --max-reads 10000 --fast --type batch --summary svviz_summary.tsv -b input.bam ref.fa survivor_split.$count.vcf --export svviz_outputs 1>svviz.$count.stdout 2>svviz.$count.stderr" >> commands.txt
                ((count++))
            done
            
            threads="$(nproc)"
            threads=$((threads / 2))
            parallel --verbose -j $threads -a commands.txt eval 2> /dev/null
            
            tar -czf /home/dnanexus/out/"$prefix".svviz_outputs.tar.gz svviz_outputs/
        fi
    fi
fi

mkdir -p /home/dnanexus/out/stats
if [[ "$run_stats" == "True" ]]; then
    if [[ ! -f "${prefix}".AlignStatsReport.txt && ! -f "${prefix}"*SM && ! -f "${prefix}".flagstats ]]; then
        echo "No outputs of alignstats found. Continuing."
    else
        cp "${prefix}".AlignStatsReport.txt /home/dnanexus/out/stats/"${prefix}".AlignStatsReport.txt
        cp "${prefix}"*SM /home/dnanexus/out/stats/
        cp "${prefix}".flagstats /home/dnanexus/out/stats/"${prefix}".flagstats
    fi
fi

mkdir -p /home/dnanexus/out/atlas
if [[ "$run_atlas" == "True" ]]; then
    if [[ ! -f "${prefix}"_indel.vcf && ! -f "${prefix}"_snp.vcf ]]; then
        echo "No outputs of xAtlas found. Continuing."
    else
        bgzip "${prefix}"_indel.vcf && tabix "${prefix}"_indel.vcf.gz
        bgzip "${prefix}"_snp.vcf && tabix "${prefix}"_snp.vcf.gz

        cp "${prefix}"_snp.vcf.gz /home/dnanexus/out/atlas/"${prefix}".atlas.snp.vcf.gz
        cp "${prefix}"_snp.vcf.gz.tbi /home/dnanexus/out/atlas/"${prefix}".atlas.snp.vcf.gz.tbi
        cp "${prefix}"_indel.vcf.gz /home/dnanexus/out/atlas/"${prefix}".atlas.indel.vcf.gz
        cp "${prefix}"_indel.vcf.gz.tbi /home/dnanexus/out/atlas/"${prefix}".atlas.indel.vcf.gz.tbi
    fi
fi<|MERGE_RESOLUTION|>--- conflicted
+++ resolved
@@ -1,6 +1,5 @@
 illumina_bam=$1
 illumina_bai=$2
-<<<<<<< HEAD
 gatk_jar=$3
 ref_fasta=$4
 ref_index=$5
@@ -21,27 +20,6 @@
 run_svviz=${20}
 svviz_only_validated_candidates=${21}
 dnanexus=${22}
-=======
-ref_fasta=$3
-ref_index=$4
-prefix=$5
-filter_short_contigs=$6
-run_breakdancer=$7
-run_breakseq=$8
-run_manta=$9
-run_cnvnator=${10}
-run_lumpy=${11}
-run_delly_deletion=${12}
-run_delly_insertion=${13}
-run_delly_inversion=${14}
-run_delly_duplication=${15}
-run_genotype_candidates=${16}
-run_atlas=${17}
-run_stats=${18}
-run_svviz=${19}
-svviz_only_validated_candidates=${20}
-dnanexus=${21}
->>>>>>> cc10949a
 
 if [[ ! -f "${illumina_bam}" ]] || [[ ! -f "${ref_fasta}" ]]; then
     if [[ "$dnanexus" == "True" ]]; then
@@ -53,7 +31,6 @@
 fi
 
 cp "${ref_fasta}" ref.fa
-cp "${ref_index}" ref.fa.fai
 
 if [[ "$run_breakdancer" == "False" ]] && [[ "$run_breakseq" == "False" ]] && [[ "$run_manta" == "False" ]] && [[ "$run_cnvnator" == "False" ]] && [[ "$run_lumpy" == "False" ]] && [[ "$run_delly_deletion" == "False" ]] && [[ "$run_delly_insertion" == "False" ]] && [[ "$run_delly_inversion" == "False" ]] && [[ "$run_delly_duplication" == "False" ]] && [[ "$run_atlas" == "False" ]]; then
     echo "WARNING: Did not detect any variant calling modules requested by the user through command-line flags."
@@ -66,27 +43,10 @@
     run_delly_deletion="True"
 fi
 
-
-<<<<<<< HEAD
-if [[ "$ref_index" == "None" ]]; then
-    samtools faidx ref.fa &
-=======
-if [[ "$run_breakdancer" != "True" ]] && [[ "$run_breakseq" != "True" ]] && [[ "$run_manta" != "True" ]] && [[ "$run_cnvnator" != "True" ]] && [[ "$run_lumpy" != "True" ]] && [[ "$run_delly_deletion" != "True" ]] && [[ "$run_delly_insertion" != "True" ]] && [[ "$run_delly_inversion" != "True" ]] && [[ "$run_delly_duplication" != "True" ]]; then
-    echo "WARNING: Did not detect any SV modules requested by the user through command-line flags."
-    echo "Running with default SV modules: Breakdancer, Breakseq, Manta, CNVnator, Lumpy, and Delly Deletion"
-    run_breakdancer="True"
-    run_breakseq="True"
-    run_manta="True"
-    run_cnvnator="True"
-    run_lumpy="True"
-    run_delly_deletion="True"
-fi
-
 if [[ "$ref_index" == "None" ]]; then
     samtools faidx ref.fa &
 else
     cp "${ref_index}" ref.fa.fai
->>>>>>> cc10949a
 fi
 
 ref_genome=$(python /home/dnanexus/get_reference.py)
@@ -135,7 +95,6 @@
 
 mkdir -p /home/dnanexus/out/log_files/
 
-<<<<<<< HEAD
 # Frontloading IndelRealigner
 if [[ "$run_atlas" == "True" ]]; then
     echo "Creating fasta dict file"
@@ -155,8 +114,6 @@
     samtools flagstat input.bam > "${prefix}".flagstats &
 fi
 
-=======
->>>>>>> cc10949a
 if [[ "$run_breakseq" == "True" || "$run_manta" == "True" ]]; then
     echo "Launching jobs that cannot be parallelized by contig"
 fi
@@ -210,7 +167,7 @@
    run_delly="True"
 fi
 
-i=0
+count=0
 # Process management for launching jobs
 if [[ "$run_cnvnator" == "True" ]] || [[ "$run_delly" == "True" ]] || [[ "$run_breakdancer" == "True" ]] || [[ "$run_lumpy" == "True" ]]; then
     echo "Launching jobs parallelized by contig"
@@ -294,19 +251,12 @@
                 sleep 60
             done
         fi
-<<<<<<< HEAD
-
-        ((i++))
+        ((count++))
     done < contigs
 fi
 
-=======
-    done < contigs
-fi
-
 wait
 
->>>>>>> cc10949a
 # Only install SVTyper if necessary
 if [[ "$run_genotype_candidates" == "True" ]]; then
     pip install git+https://github.com/hall-lab/svtyper.git -q &
