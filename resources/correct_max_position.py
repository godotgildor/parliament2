--- conflicted
+++ resolved
@@ -3,12 +3,6 @@
 for line in sys.stdin:
     if line.startswith('#'):
         sys.stdout.write(line)
-<<<<<<< HEAD
-        continue
-    elif line.strip() == "None":
-        sys.stdout.write('\n')
-=======
->>>>>>> cc10949a
         continue
     else:
         tab_split = line.strip().split("\t")
